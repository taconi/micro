--- conflicted
+++ resolved
@@ -13,49 +13,15 @@
 func RunShellCommand(input string) (string, error) {
 	inputCmd := strings.Split(input, " ")[0]
 	args := strings.Split(input, " ")[1:]
-<<<<<<< HEAD
 
-=======
-	if inputCmd == "exit" {
-		messenger.Message("Ctrl+Q to exit")
-		return
-	}
-	if inputCmd == "help" {
-		DisplayHelp()
-		return
-	}
->>>>>>> 9603baa6
 	cmd := exec.Command(inputCmd, args...)
-	var stdout bytes.Buffer
-	var stderr bytes.Buffer
-	cmd.Stdout = &stdout // send output to buffer
-	cmd.Stderr = &stderr // send error to a different buffer
-	// Execute Command
-	err := cmd.Run()
-	if err != nil {
-		messenger.Message(err.Error() + "... " + stderr.String())
-		return
-	}
-
-<<<<<<< HEAD
-	cmd.Stdout = outputBytes // send output to buffer
+	outputBytes := &bytes.Buffer{}
+	cmd.Stdout = outputBytes
+	cmd.Stderr = outputBytes
 	cmd.Start()
 	err := cmd.Wait() // wait for command to finish
 	outstring := outputBytes.String()
 	return outstring, err
-=======
-	outstring := stdout.String()
-	totalLines := strings.Split(outstring, "\n")
-
-	if len(totalLines) < 3 {
-		messenger.Message(outstring)
-		return
-	}
-
-	if outstring != "" {
-		DisplayBlock(outstring)
-	}
->>>>>>> 9603baa6
 }
 
 // HandleShellCommand runs the shell command and outputs to DisplayBlock
@@ -71,7 +37,7 @@
 				if err == nil {
 					messenger.Message(inputCmd, " exited without error")
 				} else {
-					messenger.Message(inputCmd, " exited with error: ", err)
+					messenger.Message(inputCmd, " exited with error: ", err, ": ", output)
 				}
 			} else {
 				messenger.Message(output)
